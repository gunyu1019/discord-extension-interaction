"""MIT License

Copyright (c) 2021 gunyu1019

Permission is hereby granted, free of charge, to any person obtaining a copy
of this software and associated documentation files (the "Software"), to deal
in the Software without restriction, including without limitation the rights
to use, copy, modify, merge, publish, distribute, sublicense, and/or sell
copies of the Software, and to permit persons to whom the Software is
furnished to do so, subject to the following conditions:

The above copyright notice and this permission notice shall be included in all
copies or substantial portions of the Software.

THE SOFTWARE IS PROVIDED "AS IS", WITHOUT WARRANTY OF ANY KIND, EXPRESS OR
IMPLIED, INCLUDING BUT NOT LIMITED TO THE WARRANTIES OF MERCHANTABILITY,
FITNESS FOR A PARTICULAR PURPOSE AND NONINFRINGEMENT. IN NO EVENT SHALL THE
AUTHORS OR COPYRIGHT HOLDERS BE LIABLE FOR ANY CLAIM, DAMAGES OR OTHER
LIABILITY, WHETHER IN AN ACTION OF CONTRACT, TORT OR OTHERWISE, ARISING FROM,
OUT OF OR IN CONNECTION WITH THE SOFTWARE OR THE USE OR OTHER DEALINGS IN THE
SOFTWARE.
"""

<<<<<<< HEAD
__title__ = "Discord-Extension-Interaction"
__author__ = "gunyu1019"
__license__ = "MIT"
__copyright__ = "Copyright 2021-present gunyu1019"
__version__ = "0.6.0"  # version_info.to_string()
=======
__title__ = 'Discord-Extension-Interaction'
__author__ = 'gunyu1019'
__license__ = 'MIT'
__copyright__ = 'Copyright 2021-present gunyu1019'
__version__ = '0.5.4-beta'
>>>>>>> 1f0d8653

from typing import NamedTuple, Literal, Optional

from .client import Client, AutoShardedClient
from .checks import *
from .commands import (
    CommandOption,
    CommandOptionChoice,
    ContextMenu,
    UserCommand,
    SlashCommand,
    ApplicationSubcommandGroup,
    ApplicationSubcommand,
    ApplicationCommand,
    ApplicationCommandType,
    Mentionable,
    option,
)
from .core import (
    Command,
    ContextMenuCommand,
    SubCommandGroup,
    SubCommand,
    MemberCommand,
    command,
    user,
    context,
)
from .components import (
    Components,
    ActionRow,
    Button,
    Selection,
    TextInput,
    SelectOption,
    DetectComponent,
    detect_component,
)
from .errors import InvalidArgument, AlreadyDeferred
from .interaction import (
    InteractionContext,
    ApplicationContext,
    SubcommandContext,
    ComponentsContext,
    AutocompleteContext,
    ModalContext,
)
from .message import Message, MessageTransferable, MessageEditable
from .listener import listener


class VersionInfo(NamedTuple):
    major: int
    minor: int
    micro: int
    release_level: Optional[Literal["alpha", "beta", "candidate", "final"]]
    serial: int

    def to_string(self) -> str:
        _version_info = f"{self.major}.{self.minor}.{self.micro}"
        if self.release_level is not None:
            _version_info += "-{}".format(self.release_level) + str(self.serial)
        return _version_info


<<<<<<< HEAD
version_info: VersionInfo = VersionInfo(
    major=0, minor=6, micro=0, release_level=None, serial=0
)
=======
version_info: VersionInfo = VersionInfo(major=0, minor=5, micro=4, release_level='beta', serial=0)
>>>>>>> 1f0d8653
<|MERGE_RESOLUTION|>--- conflicted
+++ resolved
@@ -21,19 +21,11 @@
 SOFTWARE.
 """
 
-<<<<<<< HEAD
 __title__ = "Discord-Extension-Interaction"
 __author__ = "gunyu1019"
 __license__ = "MIT"
 __copyright__ = "Copyright 2021-present gunyu1019"
 __version__ = "0.6.0"  # version_info.to_string()
-=======
-__title__ = 'Discord-Extension-Interaction'
-__author__ = 'gunyu1019'
-__license__ = 'MIT'
-__copyright__ = 'Copyright 2021-present gunyu1019'
-__version__ = '0.5.4-beta'
->>>>>>> 1f0d8653
 
 from typing import NamedTuple, Literal, Optional
 
@@ -89,7 +81,7 @@
     major: int
     minor: int
     micro: int
-    release_level: Optional[Literal["alpha", "beta", "candidate", "final"]]
+    release_level: Literal["alpha", "beta", "candidate", "final"]
     serial: int
 
     def to_string(self) -> str:
@@ -99,10 +91,6 @@
         return _version_info
 
 
-<<<<<<< HEAD
 version_info: VersionInfo = VersionInfo(
     major=0, minor=6, micro=0, release_level=None, serial=0
-)
-=======
-version_info: VersionInfo = VersionInfo(major=0, minor=5, micro=4, release_level='beta', serial=0)
->>>>>>> 1f0d8653
+)