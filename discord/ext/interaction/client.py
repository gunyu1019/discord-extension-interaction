--- conflicted
+++ resolved
@@ -29,7 +29,6 @@
 import inspect
 import logging
 import os
-<<<<<<< HEAD
 import sys
 import types
 import zlib
@@ -52,31 +51,12 @@
     AutocompleteContext,
     ModalContext,
 )
-=======
-import zlib
-from typing import Optional, Dict, List, Coroutine
-
-import discord
-from discord.ext import commands
-from discord.gateway import DiscordWebSocket
-from discord.state import ConnectionState
-
-from .commands import (
-    ApplicationCommand, BaseCommand, SubCommand, SubCommandGroup, ApplicationCommandType,
-    from_payload, command_types, decorator_command_types, get_signature_option
-)
-from .components import DetectComponent
-from .http import HttpClient
-from .interaction import ApplicationContext, ComponentsContext, AutocompleteContext, ModalContext
-from .listener import Listener
->>>>>>> 1f0d8653
 from .message import Message
-from .utils import _from_json
+from .utils import _from_json, async_all
 
 log = logging.getLogger()
 
 
-<<<<<<< HEAD
 class ClientBase:
     _connection: discord.state.ConnectionState
     loop: asyncio.AbstractEventLoop
@@ -91,18 +71,6 @@
         if discord.version_info.major >= 2:
             options["enable_debug_events"] = True
         super().__init__(intents=intents, **options)
-=======
-class ClientBase(commands.bot.BotBase, discord.Client):
-    def __init__(
-            self,
-            command_prefix=None,
-            global_sync_command: bool = False,
-            **options
-    ):
-        if discord.version_info.major >= 2:
-            options['enable_debug_events'] = True
-        super().__init__(command_prefix, **options)
->>>>>>> 1f0d8653
         self.global_sync_command = global_sync_command
 
         self.__buffer = bytearray()
@@ -122,7 +90,6 @@
         self.__sync_command_before_ready_register = []
         self.__sync_command_before_ready_popping = []
 
-<<<<<<< HEAD
         self._checks: list[UserCheck] = []
 
         self._deferred_components: dict[str, list] = dict()
@@ -132,16 +99,11 @@
 
         self.extra_events: dict[str, list[CoroutineFunction]] = dict()
         self.__extensions: dict[str, types.ModuleType] = dict()
-=======
-        self._deferred_components: Dict[str, list] = dict()
-        self._deferred_global_components: list = list()
->>>>>>> 1f0d8653
 
         self.interaction_http = InteractionHTTPClient(self.http)
 
         self.extra_events["on_ready"] = [self.on_ready]
 
-<<<<<<< HEAD
     def dispatch(self, event_name: str, /, *args: Any, **kwargs: Any) -> None:
         # super() will resolve to Client
         super().dispatch(event_name, *args, **kwargs)  # type: ignore
@@ -159,18 +121,6 @@
         return
 
     # Command
-=======
-    async def process_commands(self, message):
-        if self.command_prefix is not None:
-            return await super().process_commands(message)
-        return
-
-    async def get_prefix(self, message):
-        if self.command_prefix is not None:
-            return await super().get_prefix(message)
-        return
-
->>>>>>> 1f0d8653
     async def register_command(self, command: ApplicationCommand):
         """
         Register application commands with Discord Bot.
@@ -194,7 +144,7 @@
         if command_id is None and command.id is None:
             command_ids = await self._fetch_command_cached()
             if command.name not in command_ids[command.type.value - 1]:
-                raise CommandNotFound(f'Command "{command.name}" is not found')
+                raise commands.CommandNotFound(f'Command "{command.name}" is not found')
 
             command_id = command_ids[command.type.value - 1][command.name].id
         return command_id
@@ -233,7 +183,6 @@
             await self._application_id(), command_id=command_id or command.id
         )
 
-<<<<<<< HEAD
     # Listener
     def add_listener(self, func: CoroutineFunction, name: str = None):
         """Add a listener for discord bot event call.
@@ -324,8 +273,6 @@
         return decorator
 
     # Application ID (from store data)
-=======
->>>>>>> 1f0d8653
     async def _application_id(self):
         if self._application_id_value is None:
             application_info: discord.AppInfo = await self.application_info()
@@ -413,7 +360,6 @@
             await self.delete_command(command, command_id=command_id)
         return
 
-<<<<<<< HEAD
     def _load_from_module_spec(
         self, spec: importlib.machinery.ModuleSpec, key: str, **kwargs
     ) -> None:
@@ -479,11 +425,6 @@
             raise ExtensionNotFound(name)
 
         self._load_from_module_spec(spec, name, **kwargs)
-=======
-    async def _async_load_extensions(self, cogs: List[str]) -> None:
-        for cog in cogs:
-            await self.load_extension(cog)
->>>>>>> 1f0d8653
         return
 
     def load_extensions(
@@ -511,9 +452,6 @@
             for file in os.listdir(_package)
             if file.endswith(".py")
         ]
-
-        if asyncio.iscoroutinefunction(self.load_extension):
-            return self._async_load_extensions(cogs)
 
         for cog in cogs:
             self.load_extension(cog, **kwargs)
@@ -572,15 +510,8 @@
         """Get all of detect_components"""
         return self._detect_components
 
-<<<<<<< HEAD
     def remove_detect_component(
         self, custom_id: str, detect_component: DetectComponent = None
-=======
-    def delete_detect_component(
-            self,
-            custom_id: str,
-            detect_component: DetectComponent = None
->>>>>>> 1f0d8653
     ):
         """Remove detect_component function.
 
@@ -709,7 +640,6 @@
             else:
                 self.__sync_command_before_ready_popping.append(command)
 
-<<<<<<< HEAD
     def add_interaction_cog(self, interaction_cog):
         """Add a "cog" to the bot.
 
@@ -722,26 +652,11 @@
         """
         self._interactions_of_group.append(interaction_cog)
         for func, attr in inspect.getmembers(interaction_cog):
-=======
-    def add_icog(
-            self,
-            icog
-    ):
-        self._interactions_of_group.append(icog)
-        for func, attr in inspect.getmembers(icog):
->>>>>>> 1f0d8653
             if isinstance(attr, BaseCommand):
                 attr: decorator_command_types
-                self.add_interaction(attr, attr.sync_command, icog)
-            elif isinstance(attr, Listener):
-                attr.parents = icog
-                self.add_listener(attr.__call__, name=attr.name)
+                self.add_interaction(attr, attr.sync_command, interaction_cog)
             elif isinstance(attr, DetectComponent):
-                self.add_detect_component(attr, icog)
-            elif isinstance(attr, commands.Command):
-                attr.cog = icog
-                if attr.parent is None:
-                    self.add_command(attr)
+                self.add_detect_component(attr, interaction_cog)
             elif inspect.iscoroutinefunction(attr):
                 if hasattr(attr, "__cog_listener__") and hasattr(
                     attr, "__cog_listener_names__"
@@ -752,10 +667,7 @@
                         self.add_listener(attr, name=name)
         return
 
-<<<<<<< HEAD
     # Socket Decoding
-=======
->>>>>>> 1f0d8653
     async def on_socket_raw_receive(self, msg):
         if type(msg) is bytes:
             self.__buffer.extend(msg)
@@ -809,6 +721,7 @@
             state.dispatch("interaction_message", message)
             return
 
+    # Application Context
     async def process_interaction(self, ctx: ApplicationContext):
         _state: ConnectionState = self._connection
         command = self._interactions[ctx.application_type - 1].get(ctx.name)
@@ -877,7 +790,6 @@
         await self.process_interaction(ctx)
         return
 
-<<<<<<< HEAD
     # Components
     def wait_for_component(
         self, custom_id: str, check=None, timeout=None
@@ -902,9 +814,6 @@
         -------
             Returns a `ComponentsContext` that satisfies the custom_id.
         """
-=======
-    def wait_for_component(self, custom_id: str, check=None, timeout=None):
->>>>>>> 1f0d8653
         future = self.loop.create_future()
         if check is None:
 
@@ -953,7 +862,6 @@
         self._deferred_global_components.append((future, check, True))
         return asyncio.wait_for(future, timeout)
 
-<<<<<<< HEAD
     async def can_run(self, ctx: Union[ApplicationContext, ComponentsContext]) -> bool:
         data = self._checks
         if len(data) == 0:
@@ -961,8 +869,6 @@
 
         return await async_all(f(ctx) for f in data)  # type: ignore
 
-=======
->>>>>>> 1f0d8653
     async def process_components(self, component: ComponentsContext):
         _state: ConnectionState = self._connection
 
